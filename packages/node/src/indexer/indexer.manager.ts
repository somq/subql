// Copyright 2020-2021 OnFinality Limited authors & contributors
// SPDX-License-Identifier: Apache-2.0

import path from 'path';
import { Inject, Injectable } from '@nestjs/common';
import { EventEmitter2 } from '@nestjs/event-emitter';
import { ApiPromise } from '@polkadot/api';
import {
  buildSchema,
  getAllEntitiesRelations,
  isBlockHandlerProcessor,
  isCallHandlerProcessor,
  isEventHandlerProcessor,
  isCustomDs,
  isRuntimeDs,
} from '@subql/common';
import {
  RuntimeHandlerInputMap,
  SecondLayerHandlerProcessor,
  SubqlCustomDatasource,
  SubqlCustomHandler,
  SubqlDatasource,
  SubqlHandlerKind,
  SubqlNetworkFilter,
  SubqlRuntimeHandler,
} from '@subql/types';
import { QueryTypes, Sequelize } from 'sequelize';
import { NodeConfig } from '../configure/NodeConfig';
import { SubqueryProject } from '../configure/project.model';
import { SubqueryModel, SubqueryRepo } from '../entities';
import { getLogger } from '../utils/logger';
import { profiler } from '../utils/profiler';
import * as SubstrateUtil from '../utils/substrate';
import { getYargsOption } from '../yargs';
import { ApiService } from './api.service';
import { DsProcessorService } from './ds-processor.service';
import { MetadataFactory, MetadataModel } from './entities/Metadata.entity';
import { IndexerEvent } from './events';
import { FetchService } from './fetch.service';
import { MmrService } from './mmr.service';
import { PoiService } from './poi.service';
import { PoiBlock } from './PoiBlock';
import { IndexerSandbox, SandboxService } from './sandbox.service';
import { StoreService } from './store.service';
import { BlockContent } from './types';

const { version: packageVersion } = require('../../package.json');

const DEFAULT_DB_SCHEMA = 'public';

const logger = getLogger('indexer');
const { argv } = getYargsOption();

@Injectable()
export class IndexerManager {
  private api: ApiPromise;
  private subqueryState: SubqueryModel;
  private prevSpecVersion?: number;
  private filteredDataSources: SubqlDatasource[];

  constructor(
    private storeService: StoreService,
    private apiService: ApiService,
    private fetchService: FetchService,
    private poiService: PoiService,
    protected mmrService: MmrService,
    private sequelize: Sequelize,
    private project: SubqueryProject,
    private nodeConfig: NodeConfig,
    private sandboxService: SandboxService,
    private dsProcessorService: DsProcessorService,
    @Inject('Subquery') protected subqueryRepo: SubqueryRepo,
    private eventEmitter: EventEmitter2,
  ) {}

  @profiler(argv.profiler)
  async indexBlock(blockContent: BlockContent): Promise<void> {
    const { block, events, extrinsics } = blockContent;
    const blockHeight = block.block.header.number.toNumber();
    this.eventEmitter.emit(IndexerEvent.BlockProcessing, {
      height: blockHeight,
      timestamp: Date.now(),
    });
    const tx = await this.sequelize.transaction();
    this.storeService.setTransaction(tx);

    let poiBlockHash: Uint8Array;
    try {
      const isUpgraded = block.specVersion !== this.prevSpecVersion;
      // if parentBlockHash injected, which means we need to check runtime upgrade
      await this.apiService.setBlockhash(
        block.block.hash,
        isUpgraded ? block.block.header.parentHash : undefined,
      );
      for (const ds of this.filteredDataSources) {
        const vm = await this.sandboxService.getDsProcessor(ds);
        if (isRuntimeDs(ds)) {
          await this.indexBlockForRuntimeDs(
            vm,
            ds.mapping.handlers,
            blockContent,
          );
        } else if (isCustomDs(ds)) {
          await this.indexBlockForCustomDs(ds, vm, blockContent);
        }
      }
      this.subqueryState.nextBlockHeight =
        block.block.header.number.toNumber() + 1;
      await this.subqueryState.save({ transaction: tx });
      if (this.nodeConfig.proofOfIndex) {
        const operationHash = this.storeService.getOperationMerkleRoot();
        const poiBlock = PoiBlock.create(
          blockHeight,
          block.block.header.hash.toHex(),
          operationHash,
          await this.poiService.getLatestPoiBlockHash(),
          this.project.path, //projectId // TODO, define projectId
        );
        poiBlockHash = poiBlock.hash;
        await this.storeService.setPoi(tx, poiBlock);
      }
    } catch (e) {
      await tx.rollback();
      throw e;
    }
    await tx.commit();
    this.fetchService.latestProcessed(block.block.header.number.toNumber());
    this.prevSpecVersion = block.specVersion;
    if (this.nodeConfig.proofOfIndex) {
      this.poiService.setLatestPoiBlockHash(poiBlockHash);
    }

    this.eventEmitter.emit(IndexerEvent.BlockLastProcessed, {
      height: blockHeight,
      timestamp: Date.now(),
    });
  }

  async start(): Promise<void> {
<<<<<<< HEAD
    this.dsProcessorService.validateCustomDs();
=======
    await this.dsProcessorService.validateCustomDs();
    await this.apiService.init();
>>>>>>> 0be714d1
    await this.fetchService.init();
    this.api = this.apiService.getApi();
    this.subqueryState = await this.ensureProject(this.nodeConfig.subqueryName);
    await this.initDbSchema();
    await this.ensureMetadata(this.subqueryState.dbSchema);

    if (this.nodeConfig.proofOfIndex) {
      await Promise.all([
        this.poiService.init(this.subqueryState.dbSchema),
        this.mmrService.init(this.subqueryState.dbSchema),
      ]);
    }

    void this.fetchService
      .startLoop(this.subqueryState.nextBlockHeight)
      .catch((err) => {
        logger.error(err, 'failed to fetch block');
        // FIXME: retry before exit
        process.exit(1);
      });
    this.filteredDataSources = this.filterDataSources();
    this.fetchService.register((block) => this.indexBlock(block));

    if (this.nodeConfig.proofOfIndex) {
      void this.mmrService.syncFileBaseFromPoi().catch((err) => {
        logger.error(err, 'failed to sync poi to mmr');
        process.exit(1);
      });
    }
  }

  private getStartBlockFromDataSources() {
    const startBlocksList = this.getDataSourcesForSpecName().map(
      (item) => item.startBlock ?? 1,
    );
    if (startBlocksList.length === 0) {
      logger.error(
        `Failed to find a valid datasource, Please check your endpoint if specName filter is used.`,
      );
      process.exit(1);
    } else {
      return Math.min(...startBlocksList);
    }
  }

  private async ensureMetadata(schema: string) {
    const metadataRepo = MetadataFactory(this.sequelize, schema);
    const { chain, genesisHash, specName } = this.apiService.networkMeta;

    this.eventEmitter.emit(
      IndexerEvent.NetworkMetadata,
      this.apiService.networkMeta,
    );

    const keys = [
      'blockOffset',
      'indexerNodeVersion',
      'chain',
      'specName',
      'genesisHash',
    ] as const;

    const entries = (
      await metadataRepo.findAll({
        where: {
          key: keys,
        },
      })
    ).map((el) => el.get({ plain: true }));

    const keyValue = entries.reduce(
      (arr: MetadataModel[], curr: MetadataModel) => {
        arr[curr.key] = curr.value;
        return arr;
      },
      [],
    ) as unknown as { [key in typeof keys[number]]: string | boolean | number };

    //blockOffset and genesisHash should only been create once, never update
    //if blockOffset is changed, will require re-index and re-sync poi.
    if (!keyValue.blockOffset) {
      const offsetValue = (this.getStartBlockFromDataSources() - 1).toString();
      await this.storeService.setMetadata('blockOffset', offsetValue);
    }

    if (!keyValue.genesisHash) {
      await this.storeService.setMetadata('genesisHash', genesisHash);
    }

    if (keyValue.chain !== chain) {
      await this.storeService.setMetadata('chain', chain);
    }

    if (keyValue.specName !== specName) {
      await this.storeService.setMetadata('specName', specName);
    }

    if (keyValue.indexerNodeVersion !== packageVersion) {
      await this.storeService.setMetadata('indexerNodeVersion', packageVersion);
    }
  }

  private async createProjectSchema(name: string): Promise<SubqueryModel> {
    let projectSchema: string;
    const { chain, genesisHash } = this.apiService.networkMeta;
    if (this.nodeConfig.localMode) {
      // create tables in default schema if local mode is enabled
      projectSchema = DEFAULT_DB_SCHEMA;
    } else {
      const suffix = await this.nextSubquerySchemaSuffix();
      projectSchema = `subquery_${suffix}`;
      const schemas = await this.sequelize.showAllSchemas(undefined);
      if (!(schemas as unknown as string[]).includes(projectSchema)) {
        await this.sequelize.createSchema(projectSchema, undefined);
      }
    }
    return this.subqueryRepo.create({
      name,
      dbSchema: projectSchema,
      hash: '0x',
      nextBlockHeight: this.getStartBlockFromDataSources(),
      network: chain,
      networkGenesis: genesisHash,
    });
  }

  private async ensureProject(name: string): Promise<SubqueryModel> {
    let project = await this.subqueryRepo.findOne({
      where: { name: this.nodeConfig.subqueryName },
    });
    const { chain, genesisHash } = this.apiService.networkMeta;
    if (!project) {
      project = await this.createProjectSchema(name);
    } else {
      if (argv['force-clean']) {
        try {
          // drop existing project schema
          this.sequelize.dropSchema(project.dbSchema, {
            logging: false,
            benchmark: false,
          });

          // remove schema from project table
          await this.sequelize.query(
            ` DELETE
          FROM public.subqueries
          where db_schema = :subquerySchema`,
            {
              replacements: { subquerySchema: project.dbSchema },
              type: QueryTypes.DELETE,
            },
          );

          logger.info('force cleaned schema and tables');
        } catch (err) {
          logger.error(err, 'failed to force clean schema and tables');
        }
        project = await this.createProjectSchema(name);
      }
      if (!project.networkGenesis || !project.network) {
        project.network = chain;
        project.networkGenesis = genesisHash;
        await project.save();
      } else if (project.networkGenesis !== genesisHash) {
        logger.error(
          `Not same network: genesisHash different. expected="${project.networkGenesis}"" actual="${genesisHash}"`,
        );
        process.exit(1);
      }
    }
    return project;
  }

  private async initDbSchema(): Promise<void> {
    const schema = this.subqueryState.dbSchema;
    const graphqlSchema = buildSchema(
      path.join(this.project.path, this.project.schema),
    );
    const modelsRelations = getAllEntitiesRelations(graphqlSchema);
    await this.storeService.init(modelsRelations, schema);
  }

  private async nextSubquerySchemaSuffix(): Promise<number> {
    const seqExists = await this.sequelize.query(
      `SELECT 1
       FROM information_schema.sequences
       where sequence_schema = 'public'
         and sequence_name = 'subquery_schema_seq'`,
      {
        type: QueryTypes.SELECT,
      },
    );
    if (!seqExists.length) {
      await this.sequelize.query(
        `CREATE SEQUENCE subquery_schema_seq as integer START 1;`,
        { type: QueryTypes.RAW },
      );
    }
    const [{ nextval }] = await this.sequelize.query(
      `SELECT nextval('subquery_schema_seq')`,
      {
        type: QueryTypes.SELECT,
      },
    );
    return Number(nextval);
  }

  private filterDataSources(): SubqlDatasource[] {
    let filteredDs = this.getDataSourcesForSpecName();
    if (filteredDs.length === 0) {
      logger.error(
        `Did not find any dataSource match with network specName ${this.api.runtimeVersion.specName}`,
      );
      process.exit(1);
    }
    filteredDs = filteredDs.filter(
      (ds) => ds.startBlock <= this.subqueryState.nextBlockHeight,
    );
    if (filteredDs.length === 0) {
      logger.error(
        `Your start block is greater than the current indexed block height in your database. Either change your startBlock (project.yaml) to <= ${this.subqueryState.nextBlockHeight} or delete your database and start again from the currently specified startBlock`,
      );
      process.exit(1);
    }
    // perform filter for custom ds
    filteredDs = filteredDs.filter((ds) => {
      if (isCustomDs(ds)) {
        return this.dsProcessorService
          .getDsProcessor(ds)
          .dsFilterProcessor(ds, this.api);
      } else {
        return true;
      }
    });

    if (!filteredDs.length) {
      logger.error(`Did not find any datasources with associated processor`);
      process.exit(1);
    }
    return filteredDs;
  }

  private getDataSourcesForSpecName(): SubqlDatasource[] {
    return this.project.dataSources.filter(
      (ds) =>
        !ds.filter?.specName ||
        ds.filter.specName === this.api.runtimeVersion.specName.toString(),
    );
  }

  private async indexBlockForRuntimeDs(
    vm: IndexerSandbox,
    handlers: SubqlRuntimeHandler[],
    { block, events, extrinsics }: BlockContent,
  ): Promise<void> {
    for (const handler of handlers) {
      switch (handler.kind) {
        case SubqlHandlerKind.Block:
          if (SubstrateUtil.filterBlock(block, handler.filter)) {
            await vm.securedExec(handler.handler, [block]);
          }
          break;
        case SubqlHandlerKind.Call: {
          const filteredExtrinsics = SubstrateUtil.filterExtrinsics(
            extrinsics,
            handler.filter,
          );
          for (const e of filteredExtrinsics) {
            await vm.securedExec(handler.handler, [e]);
          }
          break;
        }
        case SubqlHandlerKind.Event: {
          const filteredEvents = SubstrateUtil.filterEvents(
            events,
            handler.filter,
          );
          for (const e of filteredEvents) {
            await vm.securedExec(handler.handler, [e]);
          }
          break;
        }
        default:
      }
    }
  }

  private async indexBlockForCustomDs(
    ds: SubqlCustomDatasource<string, SubqlNetworkFilter>,
    vm: IndexerSandbox,
    { block, events, extrinsics }: BlockContent,
  ): Promise<void> {
    const plugin = this.dsProcessorService.getDsProcessor(ds);
    const assets = await this.dsProcessorService.getAssets(ds);

    const processData = async <K extends SubqlHandlerKind>(
      processor: SecondLayerHandlerProcessor<K, unknown, unknown>,
      handler: SubqlCustomHandler<string, Record<string, unknown>>,
      filteredData: RuntimeHandlerInputMap[K][],
    ): Promise<void> => {
      const transformedData = await Promise.all(
        filteredData
          .filter((data) => processor.filterProcessor(handler.filter, data, ds))
          .map((data) => processor.transformer(data, ds, this.api, assets)),
      );

      for (const data of transformedData) {
        await vm.securedExec(handler.handler, [data]);
      }
    };

    for (const handler of ds.mapping.handlers) {
      const processor = plugin.handlerProcessors[handler.kind];
      if (isBlockHandlerProcessor(processor)) {
        await processData(processor, handler, [block]);
      } else if (isCallHandlerProcessor(processor)) {
        const filteredExtrinsics = SubstrateUtil.filterExtrinsics(
          extrinsics,
          processor.baseFilter,
        );
        await processData(processor, handler, filteredExtrinsics);
      } else if (isEventHandlerProcessor(processor)) {
        const filteredEvents = SubstrateUtil.filterEvents(
          events,
          processor.baseFilter,
        );
        await processData(processor, handler, filteredEvents);
      }
    }
  }
}<|MERGE_RESOLUTION|>--- conflicted
+++ resolved
@@ -137,12 +137,7 @@
   }
 
   async start(): Promise<void> {
-<<<<<<< HEAD
     this.dsProcessorService.validateCustomDs();
-=======
-    await this.dsProcessorService.validateCustomDs();
-    await this.apiService.init();
->>>>>>> 0be714d1
     await this.fetchService.init();
     this.api = this.apiService.getApi();
     this.subqueryState = await this.ensureProject(this.nodeConfig.subqueryName);
